--- conflicted
+++ resolved
@@ -2,12 +2,8 @@
 
 [tox]
 minversion = 3.15
-<<<<<<< HEAD
-envlist = py{27,36,37,38,39,310}
-=======
 envlist = py{27,36,37,38,39,310,311}
 skip_missing_interpreters = true
->>>>>>> 8a760f49
 
 [travis]
 python =
@@ -17,10 +13,7 @@
     3.8: py38
     3.9: py39
     3.10: py310
-<<<<<<< HEAD
-=======
     3.11: py311
->>>>>>> 8a760f49
 
 [pytest]
 markers = spice: Run unit tests that use SPICE.
