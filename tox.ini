[tox]
envlist = py{27,36,37}, local_py{27,36,37}

[travis]
python =
	2.7: py27
    3.6: py36
	3.7: py37

[testenv]
passenv = *
deps =
    pytest
    kinparse >= 0.1.0
<<<<<<< HEAD

[testenv:py27]
setenv =
    PYTHONPATH = {toxinidir}:{toxinidir}/skidl
changedir = tests
commands =
    pip install -e {toxinidir}
	py.test

[testenv:py37]
setenv =
    PYTHONPATH = {toxinidir}:{toxinidir}/skidl
=======
>>>>>>> cae8a897
changedir = tests
commands =
    py{27,36,37}: pip install -e {toxinidir}
    py.test

[testenv:local_py27]
setenv =
    PYTHONPATH = {toxinidir};{toxinidir}/skidl
basepython = C:\Python27-32\python.exe

[testenv:local_py36]
basepython = C:\Python36-64\python.exe

[testenv:local_py37]
<<<<<<< HEAD
setenv =
    PYTHONPATH = {toxinidir};{toxinidir}/skidl
basepython = C:\Python37-64\python.exe
changedir = tests
commands = py.test
=======
basepython = C:\Python37-64\python.exe
>>>>>>> cae8a897
<|MERGE_RESOLUTION|>--- conflicted
+++ resolved
@@ -1,5 +1,5 @@
 [tox]
-envlist = py{27,36,37}, local_py{27,36,37}
+envlist = py{27,36,37}, local_py{27,37}
 
 [travis]
 python =
@@ -12,21 +12,6 @@
 deps =
     pytest
     kinparse >= 0.1.0
-<<<<<<< HEAD
-
-[testenv:py27]
-setenv =
-    PYTHONPATH = {toxinidir}:{toxinidir}/skidl
-changedir = tests
-commands =
-    pip install -e {toxinidir}
-	py.test
-
-[testenv:py37]
-setenv =
-    PYTHONPATH = {toxinidir}:{toxinidir}/skidl
-=======
->>>>>>> cae8a897
 changedir = tests
 commands =
     py{27,36,37}: pip install -e {toxinidir}
@@ -37,16 +22,7 @@
     PYTHONPATH = {toxinidir};{toxinidir}/skidl
 basepython = C:\Python27-32\python.exe
 
-[testenv:local_py36]
-basepython = C:\Python36-64\python.exe
-
 [testenv:local_py37]
-<<<<<<< HEAD
 setenv =
     PYTHONPATH = {toxinidir};{toxinidir}/skidl
-basepython = C:\Python37-64\python.exe
-changedir = tests
-commands = py.test
-=======
-basepython = C:\Python37-64\python.exe
->>>>>>> cae8a897
+basepython = C:\Python37-64\python.exe