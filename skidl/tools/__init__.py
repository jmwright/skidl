# -*- coding: utf-8 -*-

# MIT license
#
# Copyright (C) 2018 by XESS Corp.
#
# Permission is hereby granted, free of charge, to any person obtaining a copy
# of this software and associated documentation files (the "Software"), to deal
# in the Software without restriction, including without limitation the rights
# to use, copy, modify, merge, publish, distribute, sublicense, and/or sell
# copies of the Software, and to permit persons to whom the Software is
# furnished to do so, subject to the following conditions:
#
# The above copyright notice and this permission notice shall be included in
# all copies or substantial portions of the Software.
#
# THE SOFTWARE IS PROVIDED "AS IS", WITHOUT WARRANTY OF ANY KIND, EXPRESS OR
# IMPLIED, INCLUDING BUT NOT LIMITED TO THE WARRANTIES OF MERCHANTABILITY,
# FITNESS FOR A PARTICULAR PURPOSE AND NONINFRINGEMENT. IN NO EVENT SHALL THE
# AUTHORS OR COPYRIGHT HOLDERS BE LIABLE FOR ANY CLAIM, DAMAGES OR OTHER
# LIABILITY, WHETHER IN AN ACTION OF CONTRACT, TORT OR OTHERWISE, ARISING FROM,
# OUT OF OR IN CONNECTION WITH THE SOFTWARE OR THE USE OR OTHER DEALINGS IN
# THE SOFTWARE.

"""
This package contains the handler functions for various EDA tools.
"""
from __future__ import absolute_import, division, print_function, unicode_literals

import os
import os.path

from future import standard_library

from .. import circuit, net, part, schlib

standard_library.install_aliases()


lib_suffixes = {}

# The ECAD tool directories will be found in this directory.
directory = os.path.dirname(__file__)

# Search for the EDA tool modules and import them.
for module in os.listdir(directory):

    # Avoid directories like __pycache__.
    if module.startswith("__"):
        continue

    module_name, module_ext = os.path.splitext(os.path.basename(module))

    # Don't import anything but Python files.
    if module_ext not in (".py",):
        continue

    # Import the module.
    mod = __import__(module_name, globals(), locals(), [], level=1)

    # Get some info from the imported module.
    tool_name = getattr(mod, "tool_name")
    lib_suffix = getattr(mod, "lib_suffix")

    # Store library file suffix for this tool.
    lib_suffixes[tool_name] = lib_suffix

    # Make the methods for this tool available where they are needed.
    for class_, method in (
<<<<<<< HEAD
        (SchLib.SchLib, "_load_sch_lib_"),
        (Part.Part, "_parse_lib_part_"),
        (Circuit.Circuit, "_gen_netlist_"),
        (Part.Part, "_gen_netlist_comp_"),
        (Net.Net, "_gen_netlist_net_"),
        (Circuit.Circuit, "_gen_xml_"),
        (Part.Part, "_gen_xml_comp_"),
        (Net.Net, "_gen_xml_net_"),
        (Part.Part, "_gen_svg_comp_"),
=======
        (schlib.SchLib, "_load_sch_lib_"),
        (part.Part, "_parse_lib_part_"),
        (circuit.Circuit, "_gen_netlist_"),
        (part.Part, "_gen_netlist_comp_"),
        (net.Net, "_gen_netlist_net_"),
        (circuit.Circuit, "_gen_xml_"),
        (part.Part, "_gen_xml_comp_"),
        (net.Net, "_gen_xml_net_"),
>>>>>>> b3fef282
    ):
        try:
            setattr(class_, method + tool_name, getattr(mod, method))
        except AttributeError:
            pass  # No method implemented for this ECAD tool.<|MERGE_RESOLUTION|>--- conflicted
+++ resolved
@@ -67,17 +67,6 @@
 
     # Make the methods for this tool available where they are needed.
     for class_, method in (
-<<<<<<< HEAD
-        (SchLib.SchLib, "_load_sch_lib_"),
-        (Part.Part, "_parse_lib_part_"),
-        (Circuit.Circuit, "_gen_netlist_"),
-        (Part.Part, "_gen_netlist_comp_"),
-        (Net.Net, "_gen_netlist_net_"),
-        (Circuit.Circuit, "_gen_xml_"),
-        (Part.Part, "_gen_xml_comp_"),
-        (Net.Net, "_gen_xml_net_"),
-        (Part.Part, "_gen_svg_comp_"),
-=======
         (schlib.SchLib, "_load_sch_lib_"),
         (part.Part, "_parse_lib_part_"),
         (circuit.Circuit, "_gen_netlist_"),
@@ -86,7 +75,6 @@
         (circuit.Circuit, "_gen_xml_"),
         (part.Part, "_gen_xml_comp_"),
         (net.Net, "_gen_xml_net_"),
->>>>>>> b3fef282
     ):
         try:
             setattr(class_, method + tool_name, getattr(mod, method))
