--- conflicted
+++ resolved
@@ -83,12 +83,6 @@
         (net.Net, "gen_xml_net"),
         (part.Part, "gen_svg_comp"),
         (circuit.Circuit, "gen_schematic"),
-<<<<<<< HEAD
-        (part.Part, "gen_pinboxes"),
-        (net.Net, "gen_wire_eeschema"),
-        (circuit.Circuit, "gen_hier_rect"),
-=======
->>>>>>> a61f8af0
     ):
         try:
             setattr(class_, method + '_' + tool_name, getattr(mod, method))
